{
  "name": "simplewebauthn-monorepo",
  "private": true,
  "scripts": {
    "bootstrap": "npm run build:types && npm run build:browser && npm run build:server",
    "lint": "prettier --write packages/ example/ && eslint --fix packages/ example/",
    "docs": "npm run bootstrap && typedoc --tsconfig tsconfigdoc.json",
    "test": "lerna run test",
    "build:types": "lerna bootstrap --scope=@simplewebauthn/typescript-types",
    "build:browser": "lerna bootstrap --scope=@simplewebauthn/browser",
    "build:server": "lerna bootstrap --scope=@simplewebauthn/server"
  },
  "devDependencies": {
    "@simplewebauthn/typescript-types": "^0.10.0",
    "@types/express": "^4.17.9",
    "@types/jest": "^25.2.3",
    "@types/node-fetch": "^2.5.7",
    "@typescript-eslint/eslint-plugin": "^3.10.1",
    "@typescript-eslint/parser": "^3.10.1",
    "eslint": "^7.8.1",
    "husky": "^4.3.0",
    "jest": "^25.1.0",
    "jest-environment-jsdom": "^26.3.0",
    "lerna": "^3.22.1",
    "lint-staged": "^10.3.0",
    "prettier": "^2.1.1",
    "rimraf": "^3.0.2",
    "semver": "^7.3.2",
    "ts-jest": "^25.5.1",
    "ts-morph": "^9.0.0",
    "ts-node": "^8.10.2",
    "ttypescript": "^1.5.12",
<<<<<<< HEAD
    "typedoc": "^0.20.0-beta.3",
    "typescript": "^4.0.5",
=======
    "typedoc": "^0.20.0-beta.8",
    "typescript": "^3.9.7",
>>>>>>> 8c0a07fa
    "typescript-transform-paths": "^1.1.15"
  },
  "dependencies": {},
  "husky": {
    "hooks": {
      "pre-commit": "lint-staged"
    }
  },
  "lint-staged": {
    "*.{ts,js}": [
      "prettier --write",
      "eslint --fix",
      "git add"
    ]
  }
}<|MERGE_RESOLUTION|>--- conflicted
+++ resolved
@@ -30,13 +30,8 @@
     "ts-morph": "^9.0.0",
     "ts-node": "^8.10.2",
     "ttypescript": "^1.5.12",
-<<<<<<< HEAD
-    "typedoc": "^0.20.0-beta.3",
+    "typedoc": "^0.20.0-beta.8",
     "typescript": "^4.0.5",
-=======
-    "typedoc": "^0.20.0-beta.8",
-    "typescript": "^3.9.7",
->>>>>>> 8c0a07fa
     "typescript-transform-paths": "^1.1.15"
   },
   "dependencies": {},
